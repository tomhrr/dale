--- conflicted
+++ resolved
@@ -74,11 +74,7 @@
 
 (mfor op (+  -  *  /
           +' -' *' /'
-<<<<<<< HEAD
           &  |)
-  (std.macros.def-left-associative-macro op extern))
-=======
-          &  | and or)
   (std.macros.def-left-associative-macro op extern))
 
 
@@ -120,4 +116,3 @@
           <' <=' =' =>' >' !=')
   (def-transitive-macro op extern))
 )
->>>>>>> d509ed51
